--- conflicted
+++ resolved
@@ -89,11 +89,7 @@
 # --flux=[name] argument
 parser.add_argument('--flux',
                     default='default',
-<<<<<<< HEAD
                     choices=['default', 'hlle', 'hllc', 'hlld', 'roe', 'llf', 'bgk2'],
-=======
-                    choices=['default', 'hlle', 'hllc', 'hlld', 'roe', 'llf','bgk2'],
->>>>>>> c0f3d284
                     help='select Riemann solver')
 
 # --fluxcl=[name] argument
